"""
Markdown converter for todo lists.

This module handles conversion from Markdown format to Super Productivity JSON format.
Supports various markdown todo list formats including:
- GitHub-style task lists
- Simple bullet lists with [ ] and [x] checkboxes
- Nested lists for subtasks
- Headers (# ## ###) for project organization
- Notes-based subtask creation from indented content
- Preserves deep nesting (level 2+) as raw markdown in notes
- Inline tags using #hashtag format
- Due dates with and without time (@due:2023-12-31, @due:2023-12-31T14:00)
- Time estimates in parentheses (1h, 30m, 2h 30m)
- Attachments (@link:url "title", @file:path "title", @img:url "title")
- Bold text extraction to notes
- Mixed content handling (tasks and regular text in notes)
"""

import re
import time
from pathlib import Path
from typing import Any, Optional

from .base import BaseConverter
from .models import Attachment, Task, generate_id


class MarkdownConverter(BaseConverter):
    """
    Converter for Markdown format todo lists.

    Supports:
    - Task lists with [ ] for incomplete and [x] for complete
    - Nested lists for subtasks (first-level only become actual tasks)
    - Headers (# ## ###) for project organization
    - Inline tags using #hashtag format
    - Due dates in various formats (@due:2023-12-31, @2023-12-31)
    - Due dates with time (@due:2023-12-31T14:00)
    - Time estimates in parentheses (1h, 30m, 2h 30m)
    - Attachments (@link:url "title", @file:path "title", @img:url "title")
    - Notes extraction from indented content
    - Preserves deep nesting (level 2+) as raw markdown in notes
    - Bold text extraction to notes (**text**)
    - Mixed content handling in notes (tasks and regular text)
    """

    def __init__(self, input_file: Path) -> None:
        """Initialize the markdown converter."""
        super().__init__(input_file)
        self.current_project_name: Optional[str] = None
        self.task_stack: list[
            tuple[int, Task]
        ] = []  # (indent_level, task) for hierarchy

    def parse(self) -> None:
        """Parse Markdown file and populate tasks, projects, and tags."""
        if not self.input_file.exists():
            raise FileNotFoundError(f"Markdown file not found: {self.input_file}")

        with open(self.input_file, encoding="utf-8") as file:
            lines = file.readlines()

        # First pass: collect indented content as notes for tasks
        processed_lines = self._collect_indented_content_as_notes(lines)

        # Second pass: parse the processed content
        for line_num, line_data in enumerate(processed_lines, start=1):
            try:
                if line_data["type"] == "task":
                    self._parse_markdown_line_with_notes(
                        line_data["line"], line_data["notes"]
                    )
                else:
                    self._parse_markdown_line(line_data["line"])
            except Exception as e:
                print(f"Warning: Error parsing line {line_num}: {e}")
                continue

        # After parsing all tasks, process notes field for nested subtasks
        self._process_notes_for_subtasks()

        # Calculate parent task time estimates and time spent from children
        self._calculate_parent_task_times()

    def _create_task(
        self,
        content: str,
        checkbox: Optional[str] = None,
        notes: Optional[str] = None,
        parent_task: Optional[Task] = None,
        indent_level: int = 0,
    ) -> Task:
        """
        Unified task creation method that handles all task creation scenarios.

        Args:
            content: The task content string
            checkbox: The checkbox content (e.g., '[ ]', '[x]')
            notes: Optional notes content
            parent_task: Optional parent task for subtasks
            indent_level: Indentation level for hierarchy (ignored if parent_task is set)

        Returns:
            Created Task object
        """
        # Parse task content
        task_info = self._parse_task_content(content)

        # Determine completion status
        is_done = False
        if checkbox:
            checkbox_clean = checkbox.strip().lower()
            is_done = checkbox_clean in ["[x]", "[X]"]

        # Create task with conditional fields
        task = Task(
            id=generate_id(),
            title=task_info["title"],
            notes=self._merge_notes(task_info.get("notes"), notes),
            isDone=is_done,
            timeEstimate=task_info["time_estimate"],
            dueDay=task_info["due_date"],
            dueWithTime=task_info.get("due_with_time"),
            parentId=None,  # Will be set by _establish_parent_child_relationship if needed
        )

        # Handle explicit time spent from task content first
        self._handle_explicit_time_spent(task, task_info)

        # Handle completion
        if is_done:
            task.doneOn = task.created
            # Add timeSpentOnDay if task is completed and no explicit time was set
            if not task.timeSpentOnDay:
                self._add_time_spent_for_completed_task(task)

        # Handle attachments
        for attachment_data in task_info.get("attachments", []):
            attachment = Attachment(
                id=attachment_data["id"],
                type=attachment_data["type"],
                path=attachment_data["path"],
                title=attachment_data["title"],
            )
            task.attachments.append(attachment)

        # Handle project assignment (only for non-subtasks)
        if not parent_task:
            project_name = self.current_project_name or "Imported Tasks"
            project = self._get_or_create_project(project_name)
            task.projectId = project.id

        # Handle tags
        for tag_name in task_info["tags"]:
            tag = self._get_or_create_tag(tag_name)
            if tag:
                task.tagIds.append(tag.id)

        # Handle parent-child relationship if parent_task is provided (for notes-based subtasks)
        if parent_task:
            self._establish_parent_child_relationship(parent_task, task)

        # Handle hierarchy (only for non-subtasks and if using direct hierarchy)
        if not parent_task and indent_level > 0:
            self._handle_task_hierarchy(indent_level, task)

        return task

    def _collect_indented_content_as_notes(
        self, lines: list[str]
    ) -> list[dict[str, Any]]:
        """
        Collect indented content as notes for tasks instead of processing as subtasks.

        Args:
            lines: List of lines from the markdown file

        Returns:
            List of processed line data with notes attached to tasks
        """
        processed_lines: list[dict[str, Any]] = []
        current_task_line = None
        current_notes: list[str] = []

        for line in lines:
            stripped_line = line.rstrip()

            # Check if this is a header
            header_match = re.match(r"^(#{1,6})\s+(.+)$", stripped_line)
            if header_match:
                # Finalize current task if any
                if current_task_line is not None:
                    processed_lines.append(
                        {
                            "type": "task",
                            "line": current_task_line,
                            "notes": "\n".join(current_notes).strip()
                            if current_notes
                            else "",
                        }
                    )
                    current_task_line = None
                    current_notes = []

                # Add header as regular line to be processed normally
                processed_lines.append(
                    {"type": "regular", "line": stripped_line, "notes": ""}
                )
                continue

            # Check if this is a task item
            task_match = re.match(
                r"^(\s*)([-*+]|\d+\.)\s*(\[[ xX]\])?\s*(.+)$", stripped_line
            )
            bare_task_match = re.match(r"^(\s*)(\[[ xX]\])\s*(.+)$", stripped_line)

            if task_match or bare_task_match:
                indent = (
                    task_match.group(1)
                    if task_match is not None
                    else bare_task_match.group(1)
                    if bare_task_match is not None
                    else ""
                )

                # If this is a root level task (no or minimal indentation)
                if len(indent) == 0:
                    # Finalize previous task if any
                    if current_task_line is not None:
                        processed_lines.append(
                            {
                                "type": "task",
                                "line": current_task_line,
                                "notes": "\n".join(current_notes).strip()
                                if current_notes
                                else "",
                            }
                        )

                    # Start new task
                    current_task_line = stripped_line
                    current_notes = []
                else:
                    # This is indented content - add to notes
                    if current_task_line is not None:
                        current_notes.append(stripped_line)
                    else:
                        # No current task, treat as regular line
                        processed_lines.append(
                            {"type": "regular", "line": stripped_line, "notes": ""}
                        )
            else:
                # Non-task line
                if current_task_line is not None and stripped_line.strip():
                    # Add to current task's notes if it has content
                    current_notes.append(stripped_line)
                elif current_task_line is not None and not stripped_line.strip():
                    # Empty line - add to notes to preserve formatting
                    current_notes.append(stripped_line)
                else:
                    # No current task, treat as regular line
                    processed_lines.append(
                        {"type": "regular", "line": stripped_line, "notes": ""}
                    )

        # Handle the last task
        if current_task_line is not None:
            processed_lines.append(
                {
                    "type": "task",
                    "line": current_task_line,
                    "notes": "\n".join(current_notes).strip() if current_notes else "",
                }
            )

        return processed_lines

    def _parse_markdown_line_with_notes(self, line: str, notes: str) -> None:
        """
        Parse a markdown line that represents a task with associated notes.

        Args:
            line: The task line
            notes: The associated notes content
        """
        # Check for task items
        task_match = re.match(r"^(\s*)([-*+]|\d+\.)\s*(\[[ xX]\])?\s*(.+)$", line)
        if task_match:
            indent = task_match.group(1)
            checkbox = task_match.group(3)
            content = task_match.group(4)

            self._handle_task_item_with_notes(indent, checkbox, content, notes)
            return

        # Check for bare task lists (lines starting with [ ] or [x])
        bare_task_match = re.match(r"^(\s*)(\[[ xX]\])\s*(.+)$", line)
        if bare_task_match:
            indent = bare_task_match.group(1)
            checkbox = bare_task_match.group(2)
            content = bare_task_match.group(3)

            self._handle_task_item_with_notes(indent, checkbox, content, notes)
            return

    def _handle_task_item_with_notes(
        self, indent: str, checkbox: Optional[str], content: str, notes: str
    ) -> None:
        """
        Handle a task item from markdown with associated notes.

        Args:
            indent: The indentation string
            checkbox: The checkbox content (e.g., '[ ]', '[x]')
            content: The task content
            notes: The associated notes content
        """
        # Parse task content
        self._parse_task_content(content)

        # Determine completion status
        if checkbox:
            checkbox.strip().lower()

        # Create task using unified method
        task = self._create_task(content, checkbox, notes)

        # Add to tasks list - hierarchy will be handled in notes processing
        self.tasks.append(task)

    def _parse_markdown_line(self, line: str) -> None:
        """
        Parse a single markdown line.

        Args:
            line: A line from the markdown file
        """
        # Skip empty lines
        if not line.strip():
            return

        # Check for headers (projects)
        header_match = re.match(r"^(#{1,6})\s+(.+)$", line)
        if header_match:
            self._handle_header(header_match.group(2).strip())
            return

        # Check for task items
        task_match = re.match(r"^(\s*)([-*+]|\d+\.)\s*(\[[ xX]\])?\s*(.+)$", line)
        if task_match:
            indent = task_match.group(1)
            checkbox = task_match.group(3)
            content = task_match.group(4)

            self._handle_task_item(indent, checkbox, content)
            return

        # Check for bare task lists (lines starting with [ ] or [x])
        bare_task_match = re.match(r"^(\s*)(\[[ xX]\])\s*(.+)$", line)
        if bare_task_match:
            indent = bare_task_match.group(1)
            checkbox = bare_task_match.group(2)
            content = bare_task_match.group(3)

            self._handle_task_item(indent, checkbox, content)
            return

    def _handle_header(self, header_text: str) -> None:
        """
        Handle markdown headers as project names.

        Args:
            header_text: The header text
        """
        # Clean up header text and use as project name
        project_name = self._clean_text(header_text)

        # Extract date from header if present
        date_match = re.search(r"(\d{1,2}[\/\-]\d{1,2}[\/\-]\d{2,4})", project_name)
        if date_match:
            # If header contains date, use it as project name prefix
            project_name = f"Tasks for {date_match.group(1)}"

        self.current_project_name = project_name
        # Clear task stack when starting new project
        self.task_stack.clear()

    def _handle_task_item(
        self, indent: str, checkbox: Optional[str], content: str
    ) -> None:
        """
        Handle a task item from markdown.

        Args:
            indent: The indentation string
            checkbox: The checkbox content (e.g., '[ ]', '[x]')
            content: The task content
        """
        indent_level = len(indent)

        # Create task using unified method
        task = self._create_task(content, checkbox, indent_level=indent_level)

        self.tasks.append(task)

    def _parse_task_content(self, content: str) -> dict[str, Any]:
        """
        Parse task content to extract title, tags, dates, estimates, etc.

        Args:
            content: The task content string

        Returns:
            Dictionary with parsed task information
        """
        # Initialize result
        # Initialize result with default values
        result: dict[str, Any] = {
            "title": "",
            "notes": "",
            "created": int(time.time() * 1000),
            "due_date": None,
            "time_estimate": 0,
            "tags": [],
            "project_id": None,
            "parent_id": None,
            "is_done": False,
            "sub_tasks": [],
        }

        # Extract time estimates in parentheses: (1h), (30m), (2h 30m)
        # Only match if contains time units
        time_pattern = (
            r"\(([^)]*(?:\d+\s*(?:h|m|hour|hours|min|mins|minute|minutes))[^)]*)\)"
        )
        time_matches = re.findall(time_pattern, content, re.IGNORECASE)
        if time_matches:
            for time_str in time_matches:
                result["time_estimate"] += self._parse_time_estimate(time_str)
            # Remove time estimates from content
            content = re.sub(time_pattern, "", content, flags=re.IGNORECASE)

        # Extract hashtags as tags
        tag_pattern = r"#([\w-]+)"
        tag_matches = re.findall(tag_pattern, content)
        result["tags"] = tag_matches
        # Remove hashtags from content
        content = re.sub(tag_pattern, "", content)

        # Extract time spent patterns BEFORE due dates to avoid conflicts
        time_spent_data = self._parse_time_spent_patterns(content)
        if time_spent_data["time_spent"] > 0:
            result["time_spent"] = time_spent_data["time_spent"]
            if time_spent_data["time_spent_date"]:
                result["time_spent_date"] = time_spent_data["time_spent_date"]
            # Remove the time spent patterns from content
            content = time_spent_data["remaining_content"]

        # Extract due dates: @due:2023-12-31, @2023-12-31, due: 12/31/2023
        # Also support due dates with time: @due:2023-12-31T14:00
        due_patterns = [
            r"@due:(\S+)",
            r"@(\d{4}-\d{2}-\d{2}(?:T\d{2}:\d{2})?)",
            r"@(\d{1,2}[\/\-]\d{1,2}[\/\-]\d{2,4}(?:\s+\d{1,2}:\d{2})?)",
            r"due:\s*(\S+)",
            r"due\s*(\d{4}-\d{2}-\d{2}(?:T\d{2}:\d{2})?)",
            r"due\s*(\d{1,2}[\/\-]\d{1,2}[\/\-]\d{2,4}(?:\s+\d{1,2}:\d{2})?)",
        ]

        for pattern in due_patterns:
            due_match = re.search(pattern, content, re.IGNORECASE)
            if due_match:
                due_str = due_match.group(1)
                if "T" in due_str or ":" in due_str:
                    # Date with time
                    due_with_time = self._parse_date_with_time(due_str)
                    if due_with_time:
                        result["due_with_time"] = due_with_time
                        result["due_date"] = (
                            due_str.split("T")[0]
                            if "T" in due_str
                            else due_str.split()[0]
                        )
                else:
                    # Date only
                    due_date = self._parse_date(due_str)
                    if due_date:
                        result["due_date"] = due_date
                # Remove due date from content
                content = re.sub(pattern, "", content, flags=re.IGNORECASE)
                break

        # Extract attachments: @link:url, @file:path, @img:url
        attachment_patterns = [
            (r"@link:(\S+)(?:\s+\"([^\"]+)\")?", "LINK"),
            (r"@file:(\S+)(?:\s+\"([^\"]+)\")?", "FILE"),
            (r"@img:(\S+)(?:\s+\"([^\"]+)\")?", "IMG"),
        ]

        attachments = []
        for pattern, attachment_type in attachment_patterns:
            attachment_matches = re.finditer(pattern, content, re.IGNORECASE)
            for match in attachment_matches:
                path = match.group(1)
                title = match.group(2) if match.group(2) else None

                # Security: Validate path to prevent path traversal attacks
                # For FILE type, ensure path doesn't contain dangerous patterns
                if attachment_type == "FILE":
                    # Check for path traversal attempts
                    if ".." in path or path.startswith("/") or path.startswith("\\") or ":" in path[1:]:
                        print(f"Warning: Skipping potentially unsafe file path: {path}")
                        continue

                attachment = {
                    "id": generate_id(),
                    "type": attachment_type,
                    "path": path,
                    "title": title,
                }
                attachments.append(attachment)

                # Remove attachment from content
                content = content.replace(match.group(0), "")

        result["attachments"] = attachments

        # Extract time spent: @spent:2h@2025-08-30, @logged:1h, @worked:30m
        time_spent_patterns = [
            r"@spent:([^@\s]+)@(\d{4}-\d{2}-\d{2})",  # @spent:2h@2025-08-30
            r"@logged:([^@\s]+)@(\d{4}-\d{2}-\d{2})",  # @logged:1h@2025-08-30
            r"@worked:([^@\s]+)@(\d{4}-\d{2}-\d{2})",  # @worked:30m@2025-08-30
            r"@spent:([^@\s]+)(?![^\s]*@\d{4}-\d{2}-\d{2})",  # @spent:2h (no date)
            r"@logged:([^@\s]+)(?![^\s]*@\d{4}-\d{2}-\d{2})",  # @logged:1h (no date)
            r"@worked:([^@\s]+)(?![^\s]*@\d{4}-\d{2}-\d{2})",  # @worked:30m (no date)
        ]

        for i, pattern in enumerate(time_spent_patterns):
            spent_match = re.search(pattern, content, re.IGNORECASE)
            if spent_match:
                time_str = spent_match.group(1)
                # First 3 patterns have date, last 3 don't
                date_str = (
                    spent_match.group(2)
                    if i < 3 and len(spent_match.groups()) > 1
                    else None
                )

                # Parse time spent
                spent_ms = self._parse_time_estimate(time_str)
                if spent_ms > 0:
                    result["time_spent"] = spent_ms
                    result["time_spent_date"] = (
                        date_str  # Will use current date if None
                    )

                # Remove time spent from content
                content = re.sub(pattern, "", content, flags=re.IGNORECASE)
                break

        # Extract markdown bold formatting once and convert to notes
        bold_pattern = r"\*\*([^*]+)\*\*"
        bold_matches = re.findall(bold_pattern, content)
        if bold_matches:
<<<<<<< HEAD
            notes_parts = [f"**{bold_text}**" for bold_text in bold_matches]
            result["notes"] = "\n".join(notes_parts)
=======
            notes_parts = []
            for bold_text in bold_matches:
                notes_parts.append(f"**{bold_text}**")
            if notes_parts:
                result["notes"] = "\n".join(notes_parts)
>>>>>>> 005b3697
            # Remove bold formatting from title
            content = re.sub(bold_pattern, r"\1", content)

        # Clean up title
        result["title"] = self._clean_text(content)

        return result

    def _establish_parent_child_relationship(
        self, parent_task: Task, child_task: Task
    ) -> None:
        """
        Establish parent-child relationship between tasks with proper inheritance.

        Args:
            parent_task: The parent task
            child_task: The child task
        """
        child_task.parentId = parent_task.id
        parent_task.subTaskIds.append(child_task.id)

        # Inherit tags from parent (but NOT project - subtasks shouldn't appear in project view)
        if not child_task.tagIds:  # Only inherit if child doesn't have its own tags
            child_task.tagIds = parent_task.tagIds.copy()
        # Note: projectId is intentionally not inherited - subtasks should not appear as standalone project tasks

    def _handle_task_hierarchy(self, indent_level: int, task: Task) -> None:
        """
        Handle task hierarchy based on indentation levels.

        Args:
            indent_level: The indentation level of the current task
            task: The current task
        """
        # Remove tasks from stack that are at same or higher indent level
        while self.task_stack and self.task_stack[-1][0] >= indent_level:
            self.task_stack.pop()

        # If we have a parent task, make this a subtask
        if self.task_stack:
            parent_level, parent_task = self.task_stack[-1]
            self._establish_parent_child_relationship(parent_task, task)

        # Add current task to stack
        self.task_stack.append((indent_level, task))

    def _clean_text(self, text: str) -> str:
        """
        Clean text by removing extra whitespace and special characters.

        Args:
            text: Text to clean

        Returns:
            Cleaned text
        """
        # Remove multiple spaces and trim
        text = re.sub(r"\s+", " ", text).strip()

        return text

    def _parse_date_with_time(self, date_str: str) -> Optional[int]:
        """
        Parse a date string with time into milliseconds timestamp.

        Args:
            date_str: Date string (e.g., "2023-12-31T14:00", "12/31/2023 2:00 PM")

        Returns:
            Timestamp in milliseconds or None if parsing fails
        """
        import datetime

        # Common date/time patterns
        patterns = [
            "%Y-%m-%dT%H:%M",
            "%Y-%m-%d %H:%M",
            "%m/%d/%Y %H:%M",
            "%m-%d-%Y %H:%M",
            "%d/%m/%Y %H:%M",
            "%d-%m-%Y %H:%M",
            "%Y-%m-%dT%H:%M:%S",
            "%Y-%m-%d %H:%M:%S",
        ]

        for pattern in patterns:
            try:
                dt = datetime.datetime.strptime(date_str, pattern)
                return int(dt.timestamp() * 1000)
            except ValueError:
                continue

        return None

    def _parse_time_spent_patterns(self, content: str) -> dict[str, Any]:
        """
        Parse time spent patterns like @worked:25m, @spent:1h, @logged:30m@2025-08-29

        Returns:
            dict with time_spent (in ms), time_spent_date, and remaining_content
        """
        result = {
            "time_spent": 0,
            "time_spent_date": None,
            "remaining_content": content,
        }

        # Patterns for time spent with optional date
        # @worked:25m@2025-08-29, @spent:1h, @logged:30m@date
        time_spent_patterns = [
            r"@(?:worked|spent|logged):(\d+(?:\.\d+)?)\s*([hm]|hour|hours|min|mins|minute|minutes)(?:@(\d{4}-\d{2}-\d{2}))?",
        ]

        for pattern in time_spent_patterns:
            matches = re.findall(pattern, content, re.IGNORECASE)
            for match in matches:
                time_value, time_unit, date_str = match

                # Convert time to milliseconds
                time_ms = self._parse_time_estimate(f"{time_value}{time_unit}")
                if time_ms > 0:
                    result["time_spent"] = time_ms

                    # Parse date if present
                    if date_str:
                        result["time_spent_date"] = date_str

                    # Remove the matched pattern from content
                    full_match = f"@(?:worked|spent|logged):{time_value}\\s*{time_unit}"
                    if date_str:
                        full_match += f"@{date_str}"
                    result["remaining_content"] = re.sub(
                        full_match, "", content, flags=re.IGNORECASE
                    )
                    break

        return result

    def _merge_notes(
        self, content_notes: Optional[str], indented_notes: Optional[str]
    ) -> Optional[str]:
        """
        Merge notes from task content (like bold text) with indented notes.

        Args:
            content_notes: Notes extracted from the task content (e.g., bold text)
            indented_notes: Notes from indented content below the task

        Returns:
            Merged notes or None if both are empty
        """
        parts = []

        if content_notes and content_notes.strip():
            parts.append(content_notes.strip())

        if indented_notes and indented_notes.strip():
            # Preserve indentation for indented_notes by only removing trailing whitespace
            parts.append(indented_notes.rstrip())

        if parts:
            return "\n\n".join(parts)

        return None

    def _process_notes_for_subtasks(self) -> None:
        """
        Process the notes field of all tasks to create subtasks from markdown lists.
        Only creates actual Task objects for first-level subtasks, preserving deeper
        nesting as raw markdown in the notes field of the immediate child tasks.
        """
        # Process tasks in order to ensure parent-child relationships are maintained
        for task in self.tasks[
            :
        ]:  # Create a copy to iterate over since we'll modify the list
            if task.notes:
                subtasks = self._parse_notes_for_subtasks(task.notes, task)
                if subtasks:
                    # Add subtasks to the main tasks list
                    self.tasks.extend(subtasks)
                    # Parent-child relationships are already established in _create_task
                    # Clear the notes that were converted to subtasks
                    task.notes = self._clean_processed_notes(task.notes)

    def _parse_notes_for_subtasks(self, notes: str, parent_task: Task) -> list[Task]:
        """
        Parse notes content and extract first-level markdown task lists as subtasks.

        Args:
            notes: The notes content to parse
            parent_task: The parent task object

        Returns:
            List of subtask objects created from first-level markdown lists
        """
        if not notes:
            return []

        lines = notes.split("\n")
        subtasks = []
        current_subtask_lines: list[str] = []
        in_first_level_task = False

        for line in lines:
            # Check if this is a first-level task list item (must have checkbox)
            task_match = re.match(r"^(\s*)([-*+]|\d+\.)\s*(\[[ xX]\])\s*(.+)$", line)
            bare_task_match = re.match(r"^(\s*)(\[[ xX]\])\s*(.+)$", line)

            if task_match or bare_task_match:
                indent = (
                    task_match.group(1)
                    if task_match is not None
                    else bare_task_match.group(1)
                    if bare_task_match is not None
                    else ""
                )

                # If this is a root level task (no or minimal indentation)
                if len(indent) <= 2:  # Consider 0-2 spaces as first level
                    # If we were building a previous subtask, finalize it
                    if in_first_level_task and current_subtask_lines:
                        subtask = self._create_subtask_from_lines(
                            current_subtask_lines, parent_task
                        )
                        if subtask:
                            subtasks.append(subtask)

                    # Start new subtask
                    current_subtask_lines = [line]
                    in_first_level_task = True
                else:
                    # This is a nested item, add to current subtask if we're in one
                    if in_first_level_task:
                        current_subtask_lines.append(line)
            else:
                # Non-task line, add to current subtask if we're in one
                if in_first_level_task:
                    current_subtask_lines.append(line)

        # Handle the last subtask
        if in_first_level_task and current_subtask_lines:
            subtask = self._create_subtask_from_lines(
                current_subtask_lines, parent_task
            )
            if subtask:
                subtasks.append(subtask)

        return subtasks

    def _create_subtask_from_lines(
        self, lines: list[str], parent_task: Task
    ) -> Optional[Task]:
        """
        Create a subtask from a list of lines.

        Args:
            lines: List of lines that define the subtask
            parent_task: The parent task object

        Returns:
            Created subtask or None if creation failed
        """
        if not lines:
            return None

        first_line = lines[0]

        # Parse the first line to get the main task info (must have checkbox)
        task_match = re.match(r"^(\s*)([-*+]|\d+\.)\s*(\[[ xX]\])\s*(.+)$", first_line)
        bare_task_match = re.match(r"^(\s*)(\[[ xX]\])\s*(.+)$", first_line)

        if task_match:
            checkbox = task_match.group(3)
            content = task_match.group(4)
        elif bare_task_match:
            checkbox = bare_task_match.group(2)
            content = bare_task_match.group(3)
        else:
            return None

        # Prepare nested content as notes if there are additional lines
        nested_notes = None
        if len(lines) > 1:
            nested_lines = []
            for line in lines[1:]:
                # Remove one level of indentation for nested content
                if line.startswith("  "):
                    nested_lines.append(line[2:])
                elif line.startswith(" "):
                    nested_lines.append(line[1:])
                else:
                    nested_lines.append(line)

            if nested_lines:
                nested_notes = "\n".join(nested_lines).rstrip()

        # Create subtask using unified method
        subtask = self._create_task(content, checkbox, nested_notes, parent_task)

        return subtask

    def _clean_processed_notes(self, notes: str) -> Optional[str]:
        """
        Clean the notes by removing first-level task items that were converted to subtasks,
        while preserving other content that should remain as notes.

        Args:
            notes: Original notes content

        Returns:
            Cleaned notes content or None if empty
        """
        if not notes:
            return None

        lines = notes.split("\n")
        cleaned_lines = []
        i = 0

        while i < len(lines):
            line = lines[i]

            # Check if this is a first-level task list item (must have checkbox)
            task_match = re.match(r"^(\s*)([-*+]|\d+\.)\s*(\[[ xX]\])\s*(.+)$", line)
            bare_task_match = re.match(r"^(\s*)(\[[ xX]\])\s*(.+)$", line)

            if task_match or bare_task_match:
                indent = (
                    task_match.group(1)
                    if task_match is not None
                    else bare_task_match.group(1)
                    if bare_task_match is not None
                    else ""
                )

                if len(indent) <= 2:  # First level task - remove this entire block
                    # Skip this task and all its nested content
                    i += 1
                    # Skip all following lines that belong to this task (more indented)
                    while i < len(lines):
                        next_line = lines[i]
                        if not next_line.strip():  # Empty line
                            # Check if this empty line separates tasks or is within a task
                            j = i + 1
                            # Look ahead to find the next non-empty line
                            while j < len(lines) and not lines[j].strip():
                                j += 1

                            if j >= len(lines):
                                # End of content, skip remaining empty lines
                                break

                            next_non_empty = lines[j]
                            # Check if the next non-empty line is still part of this task
                            if (
                                next_non_empty.startswith("    ")
                                or next_non_empty.startswith("\t")
                                or re.match(r"^\s{3,}", next_non_empty)
                            ):
                                # Still indented content of this task
                                i += 1
                                continue
                            else:
                                # This empty line marks end of task block
                                # Keep the empty line and stop removing
                                cleaned_lines.append(next_line)
                                i += 1
                                break
                        elif (
                            next_line.startswith("    ")  # 4+ spaces indented
                            or next_line.startswith("\t")  # Tab indented
                            or re.match(r"^\s{3,}", next_line)
                        ):  # 3+ spaces (subtask content)
                            # This line belongs to the task we're removing
                            i += 1
                            continue
                        else:
                            # This line is not indented enough, so it's not part of the task
                            break
                    continue
                else:
                    # Nested task (more than 2 spaces) - keep it
                    cleaned_lines.append(line)
            else:
                # Non-task line - keep it
                cleaned_lines.append(line)

            i += 1

        # Join and clean up
        cleaned_content = "\n".join(cleaned_lines)
        # Remove excessive empty lines but keep structure
        cleaned_content = re.sub(r"\n\s*\n\s*\n+", "\n\n", cleaned_content)
        cleaned_content = cleaned_content.strip()

        return cleaned_content if cleaned_content else None

    def _add_time_spent_for_completed_task(self, task: Task) -> None:
        """
        Add timeSpentOnDay and timeSpent for completed tasks.

        Args:
            task: The completed task to add time tracking to
        """
        if not task.isDone or task.timeEstimate == 0:
            return

        # Get the completion date in YYYY-MM-DD format
        import datetime

        completion_timestamp = task.doneOn or task.created
        completion_date = datetime.datetime.fromtimestamp(
            completion_timestamp / 1000
        ).strftime("%Y-%m-%d")

        # Set timeSpent to timeEstimate for completed tasks
        task.timeSpent = task.timeEstimate

        # Set timeSpentOnDay for the completion date
        task.timeSpentOnDay = {completion_date: task.timeEstimate}

    def _handle_explicit_time_spent(
        self, task: Task, task_info: dict[str, Any]
    ) -> None:
        """
        Handle explicitly specified time spent from task content.

        Args:
            task: The task to update
            task_info: Parsed task information containing time spent data
        """
        if "time_spent" in task_info and task_info["time_spent"] > 0:
            time_spent = task_info["time_spent"]

            # Determine the date for time spent
            if "time_spent_date" in task_info and task_info["time_spent_date"]:
                spent_date = task_info["time_spent_date"]
            else:
                # Use current date if no date specified
                import datetime

                spent_date = datetime.datetime.now().strftime("%Y-%m-%d")

            # Set timeSpent and timeSpentOnDay (this overrides automatic calculation)
            task.timeSpent = time_spent
            task.timeSpentOnDay = {spent_date: time_spent}

    def _calculate_parent_task_times(self) -> None:
        """
        Calculate time estimates and time spent for parent tasks based on their children.
        Parent tasks should have timeEstimate = sum of children timeEstimate.
        Parent tasks should have timeSpent = sum of children timeSpent.
        Parent tasks should have timeSpentOnDay = merged children timeSpentOnDay.
        """
        # Find all parent tasks (tasks that have children)
        parent_tasks = [task for task in self.tasks if task.subTaskIds]

        for parent_task in parent_tasks:
            # Find all child tasks
            child_tasks = [
                task for task in self.tasks if task.id in parent_task.subTaskIds
            ]

            if not child_tasks:
                continue

            # Calculate total time estimate from children
            total_time_estimate = sum(child.timeEstimate for child in child_tasks)
            parent_task.timeEstimate = total_time_estimate

            # Calculate total time spent from children
            total_time_spent = sum(child.timeSpent for child in child_tasks)
            parent_task.timeSpent = total_time_spent

            # Merge timeSpentOnDay from all children
            merged_time_spent_on_day: dict[str, int] = {}
            for child in child_tasks:
                for date, time_spent in child.timeSpentOnDay.items():
                    if date in merged_time_spent_on_day:
                        merged_time_spent_on_day[date] += time_spent
                    else:
                        merged_time_spent_on_day[date] = time_spent

            parent_task.timeSpentOnDay = merged_time_spent_on_day

            # If all children are done, mark parent as done
            all_children_done = all(child.isDone for child in child_tasks)
            if all_children_done and not parent_task.isDone:
                parent_task.isDone = True
                # Use the latest completion date from children
                latest_done_on = max(
                    (child.doneOn for child in child_tasks if child.doneOn),
                    default=parent_task.created,
                )
                parent_task.doneOn = latest_done_on<|MERGE_RESOLUTION|>--- conflicted
+++ resolved
@@ -563,16 +563,11 @@
         bold_pattern = r"\*\*([^*]+)\*\*"
         bold_matches = re.findall(bold_pattern, content)
         if bold_matches:
-<<<<<<< HEAD
-            notes_parts = [f"**{bold_text}**" for bold_text in bold_matches]
-            result["notes"] = "\n".join(notes_parts)
-=======
             notes_parts = []
             for bold_text in bold_matches:
                 notes_parts.append(f"**{bold_text}**")
             if notes_parts:
                 result["notes"] = "\n".join(notes_parts)
->>>>>>> 005b3697
             # Remove bold formatting from title
             content = re.sub(bold_pattern, r"\1", content)
 
